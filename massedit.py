--- conflicted
+++ resolved
@@ -50,11 +50,7 @@
 try:
     unicode
 except NameError:
-<<<<<<< HEAD
     unicode = str  # pylint: disable=invalid-name
-=======
-    unicode = str  # pylint: disable=C0103
->>>>>>> f1c51118
 
 
 def get_function(fn_name):
@@ -139,13 +135,8 @@
             line = self.__edit_line(line, code, code_obj)
         return line
 
-<<<<<<< HEAD
     def edit_content(self, lines, file_name):
         """Processes a file contents.
-=======
-    def edit_content(self, lines):
-        """Process a file contents.
->>>>>>> f1c51118
 
         First processes the contents line by line applying the registered
         expressions, then process the resulting contents using the
@@ -179,12 +170,7 @@
         if self._executables:
             nb_execs = len(self._executables)
             if nb_execs > 1:
-<<<<<<< HEAD
                 log.warn("found %d executables. Will use first one", nb_execs)
-=======
-                log.warn("found {} executables; only the first one is used".
-                         format(nb_execs))
->>>>>>> f1c51118
             exec_list = self._executables[0].split()
             exec_list.append(file_name)
             try:
@@ -221,7 +207,6 @@
                 # Try to recover...
                 try:
                     os.rename(bak_file_name, file_name)
-<<<<<<< HEAD
                 except OSError as err:
                     log.error("failed to restore %s from %s: %s",
                               file_name, bak_file_name, err)
@@ -231,17 +216,6 @@
             except OSError as err:
                 log.warning("failed to remove backup %s: %s",
                             bak_file_name, err)
-=======
-                except Exception as err:  # pylint: disable=W0703
-                    msg = "failed to restore {} from {}: {}"
-                    log.error(msg.format(file_name, bak_file_name, err))
-                raise
-            try:
-                os.unlink(bak_file_name)
-            except Exception as err:  # pylint: disable=W0703
-                msg = "failed to remove backup {}: {}"
-                log.warning(msg.format(bak_file_name, err))
->>>>>>> f1c51118
         return list(diffs)
 
     def append_code_expr(self, code):
@@ -295,29 +269,16 @@
             self.append_code_expr(code)
 
     def set_functions(self, functions):
-<<<<<<< HEAD
         """Check functions passed as argument and set them to be used."""
-=======
-        """Convenience: sets all functions to be called."""
->>>>>>> f1c51118
         for func in functions:
             try:
                 self.append_function(func)
             except (ValueError, AttributeError) as ex:
-<<<<<<< HEAD
                 log.error("'%s' is not a callable function: %s", func, ex)
                 raise
 
     def set_executables(self, executables):
         """Check and set the executables to be used."""
-=======
-                msg = "'{}' is not a callable function: {}"
-                log.error(msg.format(func, ex))
-                raise
-
-    def set_executables(self, executables):  # pylint: disable=W0613
-        """Convenience: sets all the executables to be called."""
->>>>>>> f1c51118
         for exc in executables:
             self.append_executable(exc)
 
@@ -390,12 +351,6 @@
                         nargs='+',  # argparse.REMAINDER,
                         help="shell-like file name patterns to process.")
     arguments = parser.parse_args(argv[1:])
-<<<<<<< HEAD
-    # Sets log level to WARN going more verbose for each new --verbose.
-    log.setLevel(max(3 - arguments.verbose_count, 0) * 10)
-    return arguments
-
-=======
 
     if not (arguments.expressions or
             arguments.functions or
@@ -407,10 +362,6 @@
     log.setLevel(max(3 - arguments.verbose_count, 0) * 10)
     return arguments
 
-
-def get_paths(patterns, start_dir=None, max_depth=1):
-    """Retrieve files that match any of the patterns."""
->>>>>>> f1c51118
 
 def get_paths(patterns, start_dirs=None, max_depth=1):
     """Retrieve files that match any of the patterns."""
@@ -516,11 +467,7 @@
 
 
 def main():
-<<<<<<< HEAD
     """Main function."""
-=======
-    """Main program."""
->>>>>>> f1c51118
     logging.basicConfig(stream=sys.stderr, level=logging.DEBUG)
     try:
         command_line(sys.argv)
